--- conflicted
+++ resolved
@@ -162,7 +162,6 @@
         batch_size=args.batch_size,
         learning_rate=args.learning_rate,
         device=args.device,
-<<<<<<< HEAD
         weight_decay=args.weight_decay,
         scheduler_type=args.scheduler,
         early_stopping_patience=args.patience,
@@ -171,12 +170,6 @@
         grad_clip_norm=args.grad_clip_norm if args.grad_clip_norm > 0 else None,
         use_amp=not args.no_amp,
         save_last=not args.no_save_last,
-=======
-        synthetic_backend=args.synthetic_backend,
-        synthetic_device=args.synthetic_device,
-        synthetic_batch_size=args.synthetic_batch_size,
-        synthetic_progress_interval=args.synthetic_progress_interval,
->>>>>>> 3b752f5e
     )
 
     if args.skip_inference:
