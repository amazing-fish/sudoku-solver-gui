from __future__ import annotations

import os
<<<<<<< HEAD
import time
=======
import logging
>>>>>>> 3b752f5e
from pathlib import Path
from typing import Dict, List

import numpy as np
import torch
from torch import nn
from torch.nn.utils import clip_grad_norm_
from torch.optim.lr_scheduler import CosineAnnealingLR, ReduceLROnPlateau, _LRScheduler
from torch.utils.data import DataLoader

from .dataset import SyntheticDigitConfig, SyntheticDigitDataset
from .model import create_model


logger = logging.getLogger(__name__)


def _prepare_dataloaders(
    batch_size: int,
    *,
    preprocess_backend: str = "cpu",
    preprocess_device: str | None = None,
    synthesis_batch_size: int = 256,
    progress_interval: float = 2.0,
) -> tuple[DataLoader, DataLoader]:
    device = preprocess_device or "auto"
    train_config = SyntheticDigitConfig(
        samples_per_digit=500,
        seed=1,
        preprocess_backend=preprocess_backend,
        device=device,
        synthesis_batch_size=synthesis_batch_size,
        progress_interval=progress_interval,
    )
    test_config = SyntheticDigitConfig(
        samples_per_digit=100,
        seed=2023,
        preprocess_backend=preprocess_backend,
        device=device,
        synthesis_batch_size=synthesis_batch_size,
        progress_interval=progress_interval,
    )
    logger.info(
        "构建数据集: train_samples_per_digit=%s, test_samples_per_digit=%s, 包含空白=%s",
        train_config.samples_per_digit,
        test_config.samples_per_digit,
        train_config.include_blank,
    )
    train_dataset = SyntheticDigitDataset(train_config)
    test_dataset = SyntheticDigitDataset(test_config)

    train_loader = DataLoader(train_dataset, batch_size=batch_size, shuffle=True)
    test_loader = DataLoader(test_dataset, batch_size=batch_size, shuffle=False)
    logger.info(
        "数据加载完成: train_size=%s, test_size=%s, batch_size=%s, 合成预处理后端=%s",
        len(train_dataset),
        len(test_dataset),
        batch_size,
        preprocess_backend,
    )
    return train_loader, test_loader


def _compute_classification_metrics(
    labels: torch.Tensor, predictions: torch.Tensor, num_classes: int
) -> Dict[str, float]:
    labels_np = labels.cpu().numpy()
    preds_np = predictions.cpu().numpy()

    cm = np.zeros((num_classes, num_classes), dtype=np.int64)
    np.add.at(cm, (labels_np, preds_np), 1)

    support = cm.sum(axis=1)
    predicted = cm.sum(axis=0)
    true_positive = np.diag(cm)
    total = support.sum()

    precision = np.divide(
        true_positive,
        predicted,
        out=np.zeros_like(true_positive, dtype=float),
        where=predicted > 0,
    )
    recall = np.divide(
        true_positive,
        support,
        out=np.zeros_like(true_positive, dtype=float),
        where=support > 0,
    )
    f1 = np.divide(
        2 * precision * recall,
        precision + recall,
        out=np.zeros_like(true_positive, dtype=float),
        where=(precision + recall) > 0,
    )

    accuracy = float(true_positive.sum() / total) if total else 0.0
    macro_precision = float(np.mean(precision)) if precision.size else 0.0
    macro_recall = float(np.mean(recall)) if recall.size else 0.0
    macro_f1 = float(np.mean(f1)) if f1.size else 0.0
    weighted_precision = float(np.average(precision, weights=support)) if total else 0.0
    weighted_recall = float(np.average(recall, weights=support)) if total else 0.0
    weighted_f1 = float(np.average(f1, weights=support)) if total else 0.0

    per_class_accuracy = np.divide(
        true_positive,
        support,
        out=np.zeros_like(true_positive, dtype=float),
        where=support > 0,
    )

    metrics: Dict[str, float] = {
        "accuracy": accuracy,
        "precision_macro": macro_precision,
        "recall_macro": macro_recall,
        "f1_macro": macro_f1,
        "precision_weighted": weighted_precision,
        "recall_weighted": weighted_recall,
        "f1_weighted": weighted_f1,
    }

    for idx, value in enumerate(per_class_accuracy):
        metrics[f"class_{idx}_acc"] = float(value)

    return metrics


def evaluate(
    model: nn.Module,
    dataloader: DataLoader,
    device: torch.device,
    criterion: nn.Module | None = None,
    num_classes: int = 10,
) -> Dict[str, float]:
    model.eval()
    total_loss = 0.0
    total = 0
    all_labels: List[torch.Tensor] = []
    all_predictions: List[torch.Tensor] = []

    with torch.no_grad():
        for images, labels in dataloader:
            images = images.to(device)
            labels = labels.to(device)
            outputs = model(images)

            if criterion is not None:
                loss = criterion(outputs, labels)
                total_loss += loss.item() * labels.size(0)

            predictions = outputs.argmax(dim=1)
            total += labels.size(0)
            all_labels.append(labels.detach().cpu())
            all_predictions.append(predictions.detach().cpu())

    if not all_labels:
        metrics = {"loss": 0.0}
        metrics.update({"accuracy": 0.0, "f1_macro": 0.0})
        return metrics

    labels_tensor = torch.cat(all_labels)
    predictions_tensor = torch.cat(all_predictions)
    metrics = _compute_classification_metrics(labels_tensor, predictions_tensor, num_classes)
    metrics["loss"] = total_loss / total if total else 0.0
    return metrics


def train_model(
    model_path: str | os.PathLike[str] = "models/digit_cnn.pt",
    epochs: int = 3,
    batch_size: int = 128,
    learning_rate: float = 1e-3,
    device: str | torch.device | None = None,
<<<<<<< HEAD
    weight_decay: float = 1e-4,
    scheduler_type: str = "cosine",
    early_stopping_patience: int = 20,
    early_stopping_min_delta: float = 1e-4,
    target_metric: str = "f1_macro",
    grad_clip_norm: float | None = 1.0,
    use_amp: bool = True,
    save_last: bool = True,
=======
    *,
    synthetic_backend: str = "cpu",
    synthetic_device: str | None = None,
    synthetic_batch_size: int = 256,
    synthetic_progress_interval: float = 2.0,
>>>>>>> 3b752f5e
) -> nn.Module:
    """Train the digit classifier on synthetic data and save the model.

    新增功能包括：
    * 更丰富的评估指标（准确率、宏/加权精确率、召回率、F1 等）。
    * 自动混合精度、梯度裁剪、学习率调度等现代训练策略。
    * 早停与最佳模型保存。"""

    torch.manual_seed(42)

<<<<<<< HEAD
    device = torch.device(device or ("cuda" if torch.cuda.is_available() else "cpu"))
    train_loader, test_loader = _prepare_dataloaders(batch_size)

    model_path = Path(model_path)
    model_path.parent.mkdir(parents=True, exist_ok=True)

    model = create_model().to(device)
=======
    requested_device = device
    if isinstance(requested_device, torch.device):
        device_obj = requested_device
    else:
        device_str = requested_device or ("cuda" if torch.cuda.is_available() else "cpu")
        if str(device_str).startswith("cuda") and not torch.cuda.is_available():
            logger.warning("请求使用 CUDA 设备，但当前环境不可用，自动切换到 CPU。")
            device_str = "cpu"
        device_obj = torch.device(device_str)

    logger.info(
        "训练参数: epochs=%s, batch_size=%s, learning_rate=%s, device=%s, synthetic_backend=%s, synthetic_device=%s, synthesis_batch=%s, synthetic_progress_interval=%ss",
        epochs,
        batch_size,
        learning_rate,
        device_obj,
        synthetic_backend,
        synthetic_device or "auto",
        synthetic_batch_size,
        synthetic_progress_interval,
    )

    train_loader, test_loader = _prepare_dataloaders(
        batch_size,
        preprocess_backend=synthetic_backend,
        preprocess_device=synthetic_device or "auto",
        synthesis_batch_size=synthetic_batch_size,
        progress_interval=synthetic_progress_interval,
    )

    model = create_model().to(device_obj)
    total_params = sum(p.numel() for p in model.parameters())
    logger.info("模型创建完成，共有参数量: %s", total_params)
>>>>>>> 3b752f5e
    criterion = nn.CrossEntropyLoss()
    optimizer = torch.optim.AdamW(
        model.parameters(), lr=learning_rate, weight_decay=weight_decay
    )

    scheduler: _LRScheduler | ReduceLROnPlateau | None = None
    if scheduler_type == "cosine" and epochs > 1:
        scheduler = CosineAnnealingLR(optimizer, T_max=max(epochs, 1), eta_min=learning_rate * 0.1)
    elif scheduler_type == "reduce_on_plateau":
        scheduler = ReduceLROnPlateau(
            optimizer,
            mode="max",
            factor=0.5,
            patience=max(1, early_stopping_patience // 2),
            verbose=False,
        )
    elif scheduler_type not in {"none", ""}:
        raise ValueError(
            "scheduler_type 必须是 'cosine'、'reduce_on_plateau' 或 'none'"
        )

    scaler = torch.cuda.amp.GradScaler(enabled=use_amp and device.type == "cuda")

    history: List[Dict[str, float]] = []
    best_metric = float("-inf")
    best_epoch = -1
    best_state_dict: Dict[str, torch.Tensor] | None = None
    epochs_without_improvement = 0

    print(
        "开始训练: "
        f"epochs={epochs}, batch_size={batch_size}, lr={learning_rate}, device={device}, "
        f"weight_decay={weight_decay}, scheduler={scheduler_type}, target_metric={target_metric}"
    )

    for epoch in range(epochs):
        model.train()
        epoch_start = time.perf_counter()
        running_loss = 0.0
        running_correct = 0
        total_samples = 0

        for images, labels in train_loader:
            images = images.to(device_obj)
            labels = labels.to(device_obj)

            optimizer.zero_grad(set_to_none=True)

            with torch.cuda.amp.autocast(enabled=scaler.is_enabled()):
                outputs = model(images)
                loss = criterion(outputs, labels)

<<<<<<< HEAD
            if scaler.is_enabled():
                scaler.scale(loss).backward()
                if grad_clip_norm is not None:
                    scaler.unscale_(optimizer)
                    clip_grad_norm_(model.parameters(), grad_clip_norm)
                scaler.step(optimizer)
                scaler.update()
            else:
                loss.backward()
                if grad_clip_norm is not None:
                    clip_grad_norm_(model.parameters(), grad_clip_norm)
                optimizer.step()

            running_loss += loss.item() * labels.size(0)
            predictions = outputs.argmax(dim=1)
            running_correct += (predictions == labels).sum().item()
            total_samples += labels.size(0)

        train_loss = running_loss / total_samples if total_samples else 0.0
        train_acc = running_correct / total_samples if total_samples else 0.0

        val_metrics = evaluate(model, test_loader, device, criterion)
        current_lr = optimizer.param_groups[0]["lr"]

        epoch_time = time.perf_counter() - epoch_start
        log_message = (
            f"Epoch {epoch + 1:03d}/{epochs} | {epoch_time:.2f}s | "
            f"train_loss={train_loss:.4f} train_acc={train_acc:.4f} | "
            f"val_loss={val_metrics['loss']:.4f} val_acc={val_metrics['accuracy']:.4f} "
            f"val_f1_macro={val_metrics.get('f1_macro', 0.0):.4f} | lr={current_lr:.6f}"
        )
        print(log_message)

        metrics_record = {"epoch": epoch + 1, "train_loss": train_loss, "train_acc": train_acc}
        metrics_record.update(val_metrics)
        history.append(metrics_record)

        monitored_metric = val_metrics.get(target_metric)
        if monitored_metric is None:
            raise KeyError(f"未找到目标评估指标: {target_metric}")

        if monitored_metric > best_metric + early_stopping_min_delta:
            best_metric = monitored_metric
            best_epoch = epoch + 1
            epochs_without_improvement = 0
            best_state_dict = {
                key: value.detach().cpu().clone() for key, value in model.state_dict().items()
            }

            torch.save(best_state_dict, model_path)
            print(
                f"  ↳ 新最佳模型已在第 {best_epoch} 轮取得 {target_metric}={best_metric:.4f}，"
                f"已保存至 {model_path.resolve()}"
            )
        else:
            epochs_without_improvement += 1
            print(
                f"  ↳ 已连续 {epochs_without_improvement} 轮未提升 {target_metric}。"
            )

        if isinstance(scheduler, ReduceLROnPlateau):
            scheduler.step(monitored_metric)
        elif isinstance(scheduler, _LRScheduler):
            scheduler.step()

        if early_stopping_patience > 0 and epochs_without_improvement >= early_stopping_patience:
            print(
                f"早停触发：在 {early_stopping_patience} 轮内 {target_metric} 未取得显著提升。"
            )
            break

    if best_state_dict is not None:
        model.load_state_dict(best_state_dict)

    if save_last:
        last_model_path = Path(model_path)
        last_model_path = last_model_path.with_name(
            f"{last_model_path.stem}_last{last_model_path.suffix}"
        )
        last_model_path.parent.mkdir(parents=True, exist_ok=True)
        torch.save(model.state_dict(), last_model_path)
        print(f"最后一轮模型权重已另存为 {last_model_path.resolve()}")

    if best_epoch > 0:
        print(
            f"最佳模型来自第 {best_epoch} 轮，{target_metric}={best_metric:.4f}。"
        )

    final_metrics = evaluate(model, test_loader, device, criterion)
    print("最佳模型在验证集上的最终指标：")
    for key, value in final_metrics.items():
        if key.startswith("class_"):
            continue
        print(f"  - {key}: {value:.4f}")

    class_metrics = {k: v for k, v in final_metrics.items() if k.startswith("class_")}
    if class_metrics:
        print("  - per_class_accuracy:")
        for key in sorted(class_metrics):
            print(f"      {key}: {class_metrics[key]:.4f}")

=======
        train_loss = running_loss / len(train_loader.dataset)
        test_accuracy = evaluate(model, test_loader, device_obj)
        logger.info(
            "Epoch %s/%s 完成: train_loss=%.4f, test_acc=%.4f",
            epoch + 1,
            epochs,
            train_loss,
            test_accuracy,
        )

    model_path = Path(model_path)
    model_path.parent.mkdir(parents=True, exist_ok=True)
    torch.save(model.state_dict(), model_path)
    logger.info("模型已保存到 %s", model_path.resolve())
>>>>>>> 3b752f5e
    return model<|MERGE_RESOLUTION|>--- conflicted
+++ resolved
@@ -1,11 +1,7 @@
 from __future__ import annotations
 
 import os
-<<<<<<< HEAD
 import time
-=======
-import logging
->>>>>>> 3b752f5e
 from pathlib import Path
 from typing import Dict, List
 
@@ -179,7 +175,6 @@
     batch_size: int = 128,
     learning_rate: float = 1e-3,
     device: str | torch.device | None = None,
-<<<<<<< HEAD
     weight_decay: float = 1e-4,
     scheduler_type: str = "cosine",
     early_stopping_patience: int = 20,
@@ -188,13 +183,6 @@
     grad_clip_norm: float | None = 1.0,
     use_amp: bool = True,
     save_last: bool = True,
-=======
-    *,
-    synthetic_backend: str = "cpu",
-    synthetic_device: str | None = None,
-    synthetic_batch_size: int = 256,
-    synthetic_progress_interval: float = 2.0,
->>>>>>> 3b752f5e
 ) -> nn.Module:
     """Train the digit classifier on synthetic data and save the model.
 
@@ -205,7 +193,6 @@
 
     torch.manual_seed(42)
 
-<<<<<<< HEAD
     device = torch.device(device or ("cuda" if torch.cuda.is_available() else "cpu"))
     train_loader, test_loader = _prepare_dataloaders(batch_size)
 
@@ -213,41 +200,6 @@
     model_path.parent.mkdir(parents=True, exist_ok=True)
 
     model = create_model().to(device)
-=======
-    requested_device = device
-    if isinstance(requested_device, torch.device):
-        device_obj = requested_device
-    else:
-        device_str = requested_device or ("cuda" if torch.cuda.is_available() else "cpu")
-        if str(device_str).startswith("cuda") and not torch.cuda.is_available():
-            logger.warning("请求使用 CUDA 设备，但当前环境不可用，自动切换到 CPU。")
-            device_str = "cpu"
-        device_obj = torch.device(device_str)
-
-    logger.info(
-        "训练参数: epochs=%s, batch_size=%s, learning_rate=%s, device=%s, synthetic_backend=%s, synthetic_device=%s, synthesis_batch=%s, synthetic_progress_interval=%ss",
-        epochs,
-        batch_size,
-        learning_rate,
-        device_obj,
-        synthetic_backend,
-        synthetic_device or "auto",
-        synthetic_batch_size,
-        synthetic_progress_interval,
-    )
-
-    train_loader, test_loader = _prepare_dataloaders(
-        batch_size,
-        preprocess_backend=synthetic_backend,
-        preprocess_device=synthetic_device or "auto",
-        synthesis_batch_size=synthetic_batch_size,
-        progress_interval=synthetic_progress_interval,
-    )
-
-    model = create_model().to(device_obj)
-    total_params = sum(p.numel() for p in model.parameters())
-    logger.info("模型创建完成，共有参数量: %s", total_params)
->>>>>>> 3b752f5e
     criterion = nn.CrossEntropyLoss()
     optimizer = torch.optim.AdamW(
         model.parameters(), lr=learning_rate, weight_decay=weight_decay
@@ -300,7 +252,6 @@
                 outputs = model(images)
                 loss = criterion(outputs, labels)
 
-<<<<<<< HEAD
             if scaler.is_enabled():
                 scaler.scale(loss).backward()
                 if grad_clip_norm is not None:
@@ -402,20 +353,4 @@
         for key in sorted(class_metrics):
             print(f"      {key}: {class_metrics[key]:.4f}")
 
-=======
-        train_loss = running_loss / len(train_loader.dataset)
-        test_accuracy = evaluate(model, test_loader, device_obj)
-        logger.info(
-            "Epoch %s/%s 完成: train_loss=%.4f, test_acc=%.4f",
-            epoch + 1,
-            epochs,
-            train_loss,
-            test_accuracy,
-        )
-
-    model_path = Path(model_path)
-    model_path.parent.mkdir(parents=True, exist_ok=True)
-    torch.save(model.state_dict(), model_path)
-    logger.info("模型已保存到 %s", model_path.resolve())
->>>>>>> 3b752f5e
     return model